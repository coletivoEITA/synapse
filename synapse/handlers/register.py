--- conflicted
+++ resolved
@@ -181,11 +181,8 @@
 
     @defer.inlineCallbacks
     def _bind_threepid(self, creds, mxid):
-<<<<<<< HEAD
-=======
         yield
         logger.debug("binding threepid")
->>>>>>> 610c2ea1
         httpCli = SimpleHttpClient(self.hs)
         data = yield httpCli.post_urlencoded_get_json(
             # XXX: Change when ID servers are all HTTPS
