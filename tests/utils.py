--- conflicted
+++ resolved
@@ -209,10 +209,8 @@
     def get_presence_list(self, user_localpart, accepted):
         return []
 
-<<<<<<< HEAD
     def get_room_events_max_id(self):
         return 0  # TODO (erikj)
-=======
 
 def _format_call(args, kwargs):
     return ", ".join(
@@ -252,5 +250,4 @@
     def await_calls(self):
         while self.expectations:
             (_, _, d) = self.expectations.pop(0)
-            yield d
->>>>>>> 7e83a58c
+            yield d